# window.py
#
# Copyright 2023-2024 kramo
#
# This program is free software: you can redistribute it and/or modify
# it under the terms of the GNU General Public License as published by
# the Free Software Foundation, either version 3 of the License, or
# (at your option) any later version.
#
# This program is distributed in the hope that it will be useful,
# but WITHOUT ANY WARRANTY; without even the implied warranty of
# MERCHANTABILITY or FITNESS FOR A PARTICULAR PURPOSE.  See the
# GNU General Public License for more details.
#
# You should have received a copy of the GNU General Public License
# along with this program.  If not, see <http://www.gnu.org/licenses/>.
#
# SPDX-License-Identifier: GPL-3.0-or-later

"""The main application window."""
import logging
from itertools import chain
from time import time
from typing import Any, Callable, Iterable, Optional, Self

from gi.repository import Adw, Gdk, Gio, GLib, GObject, Gtk

from hyperplane import shared
from hyperplane.editable_row import HypEditableRow
from hyperplane.file_properties import SpecialUris
from hyperplane.items_page import HypItemsPage
from hyperplane.navigation_bin import HypNavigationBin
from hyperplane.path_bar import HypPathBar
from hyperplane.path_entry import HypPathEntry
from hyperplane.properties import HypPropertiesDialog
from hyperplane.tag_row import HypTagRow
from hyperplane.utils.create_alert_dialog import create_alert_dialog
from hyperplane.utils.files import (
    clear_recent_files,
    copy,
    empty_trash,
    get_gfile_display_name,
    get_gfile_path,
    get_paste_gfile,
    move,
    trash,
    validate_name,
)
from hyperplane.utils.tags import add_tags, move_tag, remove_tags
from hyperplane.utils.undo import undo
from hyperplane.volumes_box import HypVolumesBox


@Gtk.Template(resource_path=shared.PREFIX + "/gtk/window.ui")
class HypWindow(Adw.ApplicationWindow):
    """The main application window."""

    __gtype_name__ = "HypWindow"

    # Main view
    tab_overview: Adw.TabOverview = Gtk.Template.Child()
    toast_overlay: Adw.ToastOverlay = Gtk.Template.Child()
    overlay_split_view: Adw.OverlaySplitView = Gtk.Template.Child()
    tab_view: Adw.TabView = Gtk.Template.Child()
    toolbar_view: Adw.ToolbarView = Gtk.Template.Child()
    banner: Adw.Banner = Gtk.Template.Child()

    # Sidebar
    sidebar: Gtk.ListBox = Gtk.Template.Child()
    sidebar_action_bar: Gtk.ActionBar = Gtk.Template.Child()
    home_row: Gtk.Box = Gtk.Template.Child()
    recent_row: Gtk.Box = Gtk.Template.Child()
    new_tag_box: Gtk.ListBox = Gtk.Template.Child()
    trash_box: Gtk.ListBox = Gtk.Template.Child()
    trash_row: HypEditableRow = Gtk.Template.Child()
    volumes_box: HypVolumesBox = Gtk.Template.Child()

    # Header bar, action bar
    title_stack: Gtk.Stack = Gtk.Template.Child()
    path_bar_clamp: Adw.Clamp = Gtk.Template.Child()
    path_bar: HypPathBar = Gtk.Template.Child()
    path_entry_clamp: Adw.Clamp = Gtk.Template.Child()
    path_entry: HypPathEntry = Gtk.Template.Child()
    search_entry_clamp: Adw.Clamp = Gtk.Template.Child()
    search_entry: Gtk.SearchEntry = Gtk.Template.Child()
    search_button: Gtk.ToggleButton = Gtk.Template.Child()
    header_bar_view_button: Gtk.Button = Gtk.Template.Child()
    action_bar_view_button: Gtk.Button = Gtk.Template.Child()

    # Rename popover
    rename_popover: Gtk.Popover = Gtk.Template.Child()
    rename_label: Gtk.Label = Gtk.Template.Child()
    rename_entry: Adw.EntryRow = Gtk.Template.Child()
    rename_revealer: Gtk.Revealer = Gtk.Template.Child()
    rename_revealer_label: Gtk.Label = Gtk.Template.Child()
    rename_button: Gtk.Button = Gtk.Template.Child()

    # Right-click menus
    right_click_menu: Gtk.PopoverMenu = Gtk.Template.Child()
    tag_right_click_menu: Gtk.PopoverMenu = Gtk.Template.Child()
    file_right_click_menu: Gtk.PopoverMenu = Gtk.Template.Child()

    path_entry_connection: int
    sidebar_tag_rows: set
    right_clicked_tag: str

    def __init__(
        self,
        initial_gfile: Optional[Gio.File],
        initial_tags: Optional[Iterable[str]],
        **kwargs,
    ) -> None:
        super().__init__(**kwargs)
        self.select_uri = None
        self.__banner_button_callback = None

        if shared.PROFILE == "development":
            self.add_css_class("devel")

        self.tab_view.connect("page-attached", self.__page_attached)
        self.tab_view.connect("close-page", self.__close_page)
        self.closed_tabs = []

        # Set up animations

        # Make the label not move around during animations
        self.trash_row.box.set_spacing(0)
        self.trash_row.box.set_margin_start(0)
        self.trash_row.image.set_size_request(28, -1)
        self.trash_row.label.set_margin_start(6)

        target = Adw.PropertyAnimationTarget.new(self.trash_row.image, "pixel-size")
        params = Adw.SpringParams.new(0.4, 0.8, 250)
        self.trash_animation = Adw.SpringAnimation.new(
            self.trash_row.image, 10, 16, params, target
        )
        self.trash_animation.props.epsilon = 0.015

        self.trash_empty_animation = Adw.SpringAnimation.new(
            self.trash_row.image, 22, 16, params, target
        )
        self.trash_empty_animation.props.epsilon = 0.026

        # Create actions
        navigation_view = HypNavigationBin(
            initial_gfile=initial_gfile, initial_tags=initial_tags
        )

        self.tab_view.append(navigation_view).set_title(
            title := (page := self.get_visible_page()).get_title()
        )

        self.path_bar.update(page.gfile, page.tags)
        self.set_title(title)

        self.create_action(
            "properties", self.__properties, ("<alt>Return", "<primary>i")
        )

        self.create_action("home", self.__go_home, ("<alt>Home",))
        self.create_action(
            "toggle-path-entry", self.__toggle_path_entry, ("F6", "<primary>l")
        )
        self.create_action("hide-path-entry", self.__hide_path_entry)
        self.create_action("close", self.__close, ("<primary>w",))
        self.create_action("reopen-tab", self.__reopen_tab, ("<primary><shift>t",))
        self.create_action("search", self.__toggle_search_entry, ("<primary>f",))

        self.create_action("back", self.__back)
        self.lookup_action("back").set_enabled(False)

        self.create_action("forward", self.__forward)
        self.lookup_action("forward").set_enabled(False)

        self.create_action(
            "zoom-in",
            self.zoom_in,
            ("<primary>plus", "<Primary>KP_Add", "<primary>equal"),
        )
        self.create_action(
            "zoom-out",
            self.zoom_out,
            ("<primary>minus", "<Primary>KP_Subtract", "<Primary>underscore"),
        )
        self.create_action(
            "reset-zoom", self.__reset_zoom, ("<primary>0", "<primary>KP_0")
        )
        self.create_action("reload", self.__reload, ("<primary>r", "F5"))

        self.create_action("rename", self.__rename, ("F2",))

        self.create_action("open-sidebar", self.__open_sidebar)
        self.create_action("open-new-tab-sidebar", self.__open_new_tab_sidebar)
        self.create_action("open-new-window-sidebar", self.__open_new_window_sidebar)
        self.create_action("properties-sidebar", self.__properties_sidebar)

        self.create_action("open-tag", self.__open_tag)
        self.create_action("open-new-tab-tag", self.__open_new_tab_tag)
        self.create_action("open-new-window-tag", self.__open_new_window_tag)
        self.create_action("move-tag-up", self.__move_tag_up)
        self.create_action("move-tag-down", self.__move_tag_down)
        self.create_action("remove-tag", self.__remove_tag)

        self.create_action("new-window", self.__new_window, ("<primary>n",))
        self.create_action("new-tab", self.__new_tab, ("<primary>t",))
        self.create_action("tab-overview", self.__tab_overview, ("<primary><shift>o",))
        self.create_action("empty-trash", self.__empty_trash)
        self.create_action("clear-recents", self.__clear_recents)

        self.create_action("edit-sidebar", self.__edit_sidebar)
        self.create_action("end-edit-sidebar", self.__end_edit_sidebar)

        # Connect signals
        self.sidebar.connect("row-activated", self.__row_activated)
        self.new_tag_box.connect("row-activated", self.__new_tag)
        self.trash_box.connect("row-activated", self.__open_trash)

        self.tab_view.connect("notify::selected-page", self.__tab_changed)
        self.tab_view.connect("create-window", self.__create_window)
        self.tab_overview.connect("create-tab", self.__create_tab)

        self.search_entry.connect("search-started", self.__show_search_entry)
        self.search_entry.connect("search-changed", self.__search_changed)
        self.search_entry.connect("stop-search", self.__hide_search_entry)
        self.search_entry.connect("activate", self.__search_activate)
        self.search_button.connect("clicked", self.__toggle_search_entry)

        self.path_entry.connect("hide-entry", self.__hide_path_entry)

        shared.postmaster.connect("tags-changed", self.__update_tags)
        shared.postmaster.connect("sidebar-edited", self.__sidebar_edited)
        shared.postmaster.connect(
            "trash-emptied", lambda *_: self.trash_empty_animation.play()
        )
        shared.postmaster.connect("view-changed", self.__view_changed)
        self.__view_changed()

        self.right_click_menu.connect("closed", self.__set_actions)
        self.__set_actions()

        self.can_rename = True
        self.rename_item = None
        self.rename_entry.connect("changed", self.__rename_state_changed)
        self.rename_popover.connect("closed", self.__rename_popover_closed)
        self.rename_entry.connect("entry-activated", self.__do_rename)
        self.rename_button.connect("clicked", self.__do_rename)

        # Set up search
        self.searched_page = self.get_visible_page()
        self.search_entry.set_key_capture_widget(self)

        # Build sidebar
        self.sidebar_tag_rows = set()
        self.__update_tags()

        self.__trash_changed()
        shared.trash_list.connect("notify::n-items", self.__trash_changed)

        # Set up sidebar actions
        self.sidebar_rows = {
            # TODO: Hide this if file history is disabled system-wide
            self.recent_row: Gio.File.new_for_uri("recent://"),
            self.home_row: shared.home,
            self.trash_row: Gio.File.new_for_uri("trash://"),
        }

        for row, gfile in self.sidebar_rows.items():
            row.gfile = gfile

            (right_click := Gtk.GestureClick(button=Gdk.BUTTON_SECONDARY)).connect(
                "pressed", self.__sidebar_right_click, gfile
            )

            (middle_click := Gtk.GestureClick(button=Gdk.BUTTON_MIDDLE)).connect(
                "pressed", self.__sidebar_middle_click, gfile
            )

            row.add_controller(right_click)
            row.add_controller(middle_click)

        # Drag and drop
        self.drop_target = Gtk.DropTarget.new(
            GObject.TYPE_NONE, Gdk.DragAction.COPY | Gdk.DragAction.MOVE
        )
        self.drop_target.set_gtypes((Gdk.Texture, Gdk.FileList, str))
        self.drop_target.connect("motion", lambda *_: Gdk.DragAction.MOVE)
        self.drop_target.connect("drop", self.__drop)
        self.tab_view.add_controller(self.drop_target)

    def send_toast(
        self, message: str, do_undo: bool = False, use_markup: bool = False
    ) -> None:
        """Displays a toast with the given message and optionally an undo button in the window."""
        toast = Adw.Toast.new(message)
        toast.set_priority(Adw.ToastPriority.HIGH)
        toast.set_use_markup(use_markup)
        if do_undo:
            toast.set_button_label(_("Undo"))
        self.toast_overlay.add_toast(toast)

        return toast

    def new_page(self, *args, **kwargs) -> None:
        """
        Open a new page with the given file or tag.

        All arguments are passed to `HypNavigationBin.new_page()` directly.
        """
        self.get_nav_bin().new_page(*args, **kwargs)

    def new_tab(
        self, gfile: Optional[Gio.File] = None, tags: Optional[Iterable[str]] = None
    ) -> None:
        """Open a new path with the given file or tag."""
        if (
            gfile
            and gfile.query_file_type(Gio.FileQueryInfoFlags.NONE)
            == Gio.FileType.DIRECTORY
        ):
            navigation_view = HypNavigationBin(initial_gfile=gfile)
        elif tags:
            navigation_view = HypNavigationBin(initial_tags=tags)
        else:
            return

        self.tab_view.append(navigation_view).set_title(
            navigation_view.view.get_visible_page().get_title()
        )

    def new_window(
        self, gfile: Optional[Gio.File] = None, tags: Optional[Iterable[str]] = None
    ) -> None:
        """Open a new window with the given file or tags."""
        if gfile and (
            gfile.query_file_type(Gio.FileQueryInfoFlags.NONE) != Gio.FileType.DIRECTORY
        ):
            logging.error(
                "Cannot open new window, %s is not a directory.", gfile.get_uri()
            )
            return

        self.get_application().do_activate(gfile, tags)

    def get_nav_bin(self) -> HypNavigationBin:
        """Returns the currently visible HypNavigationBin."""
        return self.tab_view.get_selected_page().get_child()

    def get_visible_page(self) -> HypItemsPage:
        """Return the currently visible HypItemsPage."""
        return self.get_nav_bin().view.get_visible_page()

    def zoom_in(self, *_args: Any) -> None:
        """Increases the zoom level of all views."""
        key = "grid-zoom-level" if shared.grid_view else "list-zoom-level"
        max_zoom_level = 5

        if (zoom_level := shared.state_schema.get_uint(key)) >= max_zoom_level:
            return

        shared.state_schema.set_uint(key, (zoom_level := zoom_level + 1))
        self.update_zoom(zoom_level)

    def zoom_out(self, *_args: Any) -> None:
        """Decreases the zoom level of all views."""
        key = "grid-zoom-level" if shared.grid_view else "list-zoom-level"

        # The minimum zoom level is 1 for grid and 0 for list view
        min_zoom_level = 0 + int(shared.grid_view)

        if (zoom_level := shared.state_schema.get_uint(key)) <= min_zoom_level:
            return

        shared.state_schema.set_uint(key, (zoom_level := zoom_level - 1))
        self.update_zoom(zoom_level)

    def update_zoom(self, zoom_level: Optional[int] = None) -> None:
        """
        Update the zoom level of all items in the navigation stack

        If `zoom-level` is not provided, it will be read from dconf.
        """

        shared.postmaster.emit(
            "zoom",
            zoom_level
            or shared.state_schema.get_uint(
                "grid-zoom-level" if shared.grid_view else "list-zoom-level"
            ),
        )

    def create_action(
        self, name: str, callback: Callable, shortcuts: Optional[Iterable] = None
    ) -> None:
        """Add a window action.

        Args:
            name: the name of the action
            callback: the function to be called when the action is
              activated
            shortcuts: an optional list of accelerators
        """
        action = Gio.SimpleAction.new(name, None)
        action.connect("activate", callback)
        self.add_action(action)
        if shortcuts:
            self.get_application().set_accels_for_action(f"win.{name}", shortcuts)

    def show_path_entry(self) -> None:
        """Shows the path entry in the header bar."""
        self.__title_stack_set_child(self.path_entry_clamp)

    def set_menu_items(self, menu_items: Iterable[str]) -> None:
        """Disables all right-click menu items not in `menu_items`."""
        page = self.get_visible_page().action_group

        actions = {
            "rename": self,
            "copy": page,
            "cut": page,
            "paste": page,
            "trash": page,
            "trash-delete": page,
            "trash-restore": page,
            "empty-trash": self,
            "clear-recents": self,
            "new-folder": page,
            "new-file": page,
            "select-all": page,
            "execute-file": page,
            "open": page,
            "open-new-tab": page,
            "open-new-window": page,
            "open-with": page,
            "properties": self,
        }

        for action, group in actions.items():
            group.lookup_action(action).set_enabled(action in menu_items)

    def __properties(self, *_args: Any) -> None:
        page = self.get_visible_page()

        gfiles = (
            [page.gfile]
            if page.view_right_clicked and page.gfile
            else page.get_selected_gfiles()
        )
        page.view_right_clicked = False

        if (
            not gfiles
        ):  # If the keyboard shortcut was triggered, but no items are selected
            if page.gfile:
                gfiles = [page.gfile]
            else:
                return

        # TODO: Allow viewing properties of multiple files
        properties = HypPropertiesDialog(gfiles[0])
        properties.present(self)

    def __update_tags(self, *_args: Any) -> None:
        for tag_row in self.sidebar_tag_rows:
            self.sidebar.remove(tag_row)

        self.sidebar_tag_rows = set()

        for tag_row in reversed(shared.tags):
            self.sidebar_tag_rows.add(
                row := HypTagRow(tag_row, "user-bookmarks-symbolic")
            )
            self.sidebar.insert(row, 2)

    def __new_tag(self, *_args: Any) -> None:
        (preferences_group := Adw.PreferencesGroup(width_request=360)).add(
            entry := Adw.EntryRow(title=_("Name"))
        )

        def add_tag(*_args: Any) -> None:
            dialog.close()

            if (
                # Replace characters that wouldn't be valid with similar ones
                text := entry.get_text()
                .strip()
                .replace("/", "⧸")
                .replace("\n", " ")
            ) in shared.tags:
                self.send_toast(_("A category named “{}” already exists").format(text))
                return

            if text in (".", ".."):
                self.send_toast(_("A category cannot be called {}").format(f"“{text}”"))
                return

            add_tags(text)

        dialog = create_alert_dialog(
            _("New Category"),
            (_("Cancel"), None, None, None, False),
            (_("Add"), None, Adw.ResponseAppearance.SUGGESTED, add_tag, True),
            body=_(
                "Existing folders with the same name will be added to the category"
            ),
            extra_child=preferences_group,
        )

        entry.connect("entry-activated", add_tag)
        dialog.choose(self)
        self.set_focus(entry)

    def __open_trash(self, *_args: Any) -> None:
        if self.overlay_split_view.get_collapsed():
            self.overlay_split_view.set_show_sidebar(False)

        self.new_page(Gio.File.new_for_uri("trash://"))

    def __row_activated(self, _box: Gtk.ListBox, row: Gtk.ListBoxRow) -> None:
        if self.overlay_split_view.get_collapsed():
            self.overlay_split_view.set_show_sidebar(False)

        if (child := row) == self.home_row:
            self.new_page(shared.home)
            return

        if child == self.recent_row:
            self.new_page(Gio.File.new_for_uri("recent://"))
            return

        self.new_page(tag=row.tag)

    def __tab_changed(self, *_args: Any) -> None:
        if not self.tab_view.get_selected_page():
            return

        self.set_title(self.get_visible_page().get_title())
        self.__nav_stack_changed()

    def __navigation_changed(self, view: Adw.NavigationView, *_args: Any) -> None:
        self.__hide_search_entry()
        view.get_visible_page().item_filter.changed(Gtk.FilterChange.LESS_STRICT)

        title = view.get_visible_page().get_title()

        if page := self.tab_view.get_page(view.get_parent()):
            page.set_title(title)

        if self.tab_view.get_selected_page() == page:
            self.set_title(title)

        self.__nav_stack_changed()

    def __page_attached(self, _view: Adw.TabView, page: Adw.TabPage, _pos: int) -> None:
        page.get_child().view.connect("popped", self.__navigation_changed)
        page.get_child().view.connect("pushed", self.__navigation_changed)

    def __close_page(self, _view: Adw.TabView, page: Adw.TabPage) -> None:
        # TODO: I thought registering a handler meant just connecting to the signal
        # but apparently not?
        # Regardless, this still works since the default handler does what I want anyway
        child = page.get_child()
        child.unparent()
        self.closed_tabs.append((child, page.get_title()))

    def __reopen_tab(self, *_args: Any) -> None:
        try:
            page, title = self.closed_tabs.pop()
        except IndexError:
            return
        self.tab_view.append(page).set_title(title)

    def __title_stack_set_child(self, new: Gtk.Widget) -> None:
        old = self.title_stack.get_visible_child()
        if old == new:
            return

        self.title_stack.set_visible_child(new)

        match old:
            case self.search_entry_clamp:
                self.search_button.set_active(False)
                self.search_entry.set_text("")
                shared.search = ""
                self.searched_page.item_filter.changed(Gtk.FilterChange.LESS_STRICT)
            case self.path_entry_clamp:
                if self.path_entry_connection:
                    self.path_entry.disconnect(self.path_entry_connection)
                    self.path_entry_connection = None

        match new:
            case self.search_entry_clamp:
                self.search_button.set_active(True)
                self.searched_page = self.get_visible_page()

                self.set_focus(self.search_entry)
            case self.path_entry_clamp:
                page = self.get_visible_page()
                self.path_entry.new_path(page.gfile, page.tags)

                self.path_entry.select_region(0, -1)
                self.set_focus(self.path_entry)
                self.path_entry_connection = self.path_entry.connect(
                    "notify::has-focus", self.__path_entry_focus
                )
            case self.path_bar_clamp:
                self.set_focus(self.get_visible_page().view)

    def __toggle_search_entry(self, *_args: Any) -> None:
        if self.title_stack.get_visible_child() != self.search_entry_clamp:
            self.__show_search_entry()
            return

        self.__hide_search_entry()

    def __show_search_entry(self, *_args: Any) -> None:
        self.__title_stack_set_child(self.search_entry_clamp)

    def __hide_search_entry(self, *_args: Any) -> None:
        if self.title_stack.get_visible_child() != self.search_entry_clamp:
            return

        self.__title_stack_set_child(self.path_bar_clamp)

    def __search_activate(self, *_args: Any) -> None:
        self.get_visible_page().activate(None, 0)

    def __search_changed(self, entry: Gtk.SearchEntry) -> None:
        shared.search = entry.get_text().strip()
        self.searched_page.item_filter.changed(Gtk.FilterChange.DIFFERENT)

    def __hide_path_entry(self, *_args: Any) -> None:
        if self.title_stack.get_visible_child() != self.path_entry_clamp:
            return

        self.__title_stack_set_child(self.path_bar_clamp)

    def __toggle_path_entry(self, *_args: Any) -> None:
        if self.title_stack.get_visible_child() != self.path_entry_clamp:
            self.show_path_entry()
            return

        self.__hide_path_entry()

    def __path_entry_focus(self, entry: Gtk.Entry, *_args: Any) -> None:
        if not entry.has_focus():
            self.__hide_path_entry()

    def __go_home(self, *_args: Any) -> None:
        self.new_page(shared.home)

    def __close(self, *_args: Any) -> None:
        if self.tab_view.get_n_pages() > 1:
            self.tab_view.close_page(self.tab_view.get_selected_page())
        else:
            self.close()

    def __back(self, *_args: Any) -> None:
        self.get_nav_bin().view.pop()

    def __forward(self, *_args: Any) -> None:
        nav_bin = self.get_nav_bin()
        if not nav_bin.next_pages:
            return

        nav_bin.view.push(nav_bin.next_pages[-1])

    def __reset_zoom(self, *_args: Any) -> None:
        shared.state_schema.reset(
            "grid-zoom-level" if shared.grid_view else "list-zoom-level"
        )
        self.update_zoom()

    def __reload(self, *_args: Any) -> None:
        self.get_visible_page().reload()

    def __create_window(self, *_args: Any) -> Adw.TabView:
        win = self.get_application().do_activate()

        # Close the initial Home tab
        win.tab_view.close_page(win.tab_view.get_selected_page())
        return win.tab_view

    def __create_tab(self, *_args: Any) -> Adw.TabPage:
        page = self.tab_view.append(HypNavigationBin(initial_gfile=shared.home))

        page.set_title(_("Home"))
        return page

    def __open_sidebar(self, *_args: Any) -> None:
        self.new_page(shared.right_clicked_file)

    def __open_new_tab_sidebar(self, *_args: Any) -> None:
        self.new_tab(shared.right_clicked_file)

    def __open_new_window_sidebar(self, *_args: Any) -> None:
        self.new_window(shared.right_clicked_file)

    def __properties_sidebar(self, *_args: Any) -> None:
        properties = HypPropertiesDialog(shared.right_clicked_file)
        properties.present(self)

    def __open_tag(self, *_args: Any) -> None:
        self.new_page(tag=self.right_clicked_tag)

    def __open_new_tab_tag(self, *_args: Any) -> None:
        self.new_tab(tags=[self.right_clicked_tag])

    def __open_new_window_tag(self, *_args: Any) -> None:
        self.new_window(tags=[self.right_clicked_tag])

    def __move_tag_up(self, *_args: Any) -> None:
        move_tag(self.right_clicked_tag, up=True)

    def __move_tag_down(self, *_args: Any) -> None:
        move_tag(self.right_clicked_tag, up=False)

    def __remove_tag(self, *_args: Any) -> None:
        remove_tags(self.right_clicked_tag)
        self.send_toast(_("{} removed").format(f"“{self.right_clicked_tag}”"))

    def __new_tab(self, *_args: Any) -> None:
        page = self.get_visible_page()
        self.new_tab(gfile=page.gfile, tags=page.tags)

    def __new_window(self, *_args: Any) -> None:
        page = self.get_visible_page()
        self.new_window(gfile=page.gfile, tags=page.tags)

    def __tab_overview(self, *_args: Any) -> None:
        self.tab_overview.set_open(not self.tab_overview.get_open())

    def __set_actions(self, *_args: Any) -> None:
        self.set_menu_items(
            {
                "rename",
                "copy",
                "cut",
                "paste",
                "trash",
                "trash-delete",
                "trash-restore",
                "empty-trash",
                "clear-recents",
                "new-folder",
                "new-file",
                "select-all",
                "execute-file",
                "open",
                "open-new-tab",
                "open-new-window",
                "open-with",
                "properties",
            }
        )

    @Gtk.Template.Callback()
    def _banner_button_clicked(self, *_args: Any) -> None:
        self.__banner_button_callback()

    def __nav_stack_changed(self) -> None:
        page = self.get_visible_page()

        self.path_bar.update(page.gfile, page.tags)

        self.lookup_action("back").set_enabled(
            bool(
                self.tab_view.get_selected_page()
                .get_child()
                .view.get_navigation_stack()
                .get_n_items()
                - 1
            )
        )
        self.lookup_action("forward").set_enabled(bool(self.get_nav_bin().next_pages))

        if not page.gfile:
            self.banner.set_revealed(False)
            return

        match page.gfile.get_uri():
            case SpecialUris.templates_uri:
                self.banner.set_title(
                    "Put files in this folder to use them as templates for new files"
                )
                self.banner.set_button_label("_Learn More")
                self.__banner_button_callback = lambda *_: Gtk.UriLauncher.new(
                    "help:gnome-help/files-templates"
                ).launch(self)

                self.banner.set_revealed(True)

            case SpecialUris.public_uri:
                self.banner.set_title(
                    "Turn on File Sharing to share the contents of this folder over the network"
                )
                self.banner.set_button_label("_Learn More")
                self.__banner_button_callback = lambda *_: Gtk.UriLauncher.new(
                    "help:gnome-help/sharing-personal"
                ).launch(self)

                self.banner.set_revealed(True)

            case SpecialUris.trash_uri:
                self.banner.set_title("")
                self.banner.set_button_label("_Empty Trash…")
                self.__banner_button_callback = self.__empty_trash

                self.banner.set_revealed(True)

            case _:
                self.banner.set_revealed(False)

    def __trash_changed(self, *_args: Any) -> None:
        self.trash_row.icon_name = (
            "user-trash-full-symbolic"
            if shared.trash_list.get_n_items()
            else "user-trash-symbolic"
        )

    def __rename(self, *_args: Any) -> None:
        page = self.get_visible_page()

        try:
            position = page.get_selected_positions()[0]
        except IndexError:
            return

        page.multi_selection.select_item(position, True)

        item = page.items[position]
        self.rename_popover.set_parent(item)

        if item.is_dir:
            self.rename_label.set_label(_("Rename Folder"))
        else:
            self.rename_label.set_label(_("Rename File"))

        self.rename_entry.set_text(item.edit_name)

        self.rename_popover.popup()
        self.rename_entry.select_region(0, len(item.stem))
        self.rename_item = item

    def __do_rename(self, *_args: Any) -> None:
        if not self.rename_item:
            return

        self.rename_popover.popdown()
        try:
            new_file = self.rename_item.gfile.set_display_name(
                self.rename_entry.get_text().strip()
            )
        except GLib.Error as error:
            logging.error(
                'Cannot rename file "%s": %s', self.rename_item.gfile.get_uri(), error
            )
        else:
            shared.undo_queue[time()] = ("rename", new_file, self.rename_item.edit_name)

    def __rename_popover_closed(self, *_args: Any) -> None:
        self.rename_popover.unparent()

    def __rename_state_changed(self, *_args: Any) -> None:
        if (not self.rename_popover.is_visible()) or (not self.rename_item):
            return

        text = self.rename_entry.get_text().strip()

        if not text:
            self.can_rename = False
            self.rename_button.set_sensitive(False)
            self.rename_revealer.set_reveal_child(False)
            return

        self.can_rename, message = validate_name(self.rename_item.gfile, text, True)
        self.rename_button.set_sensitive(self.can_rename)
        self.rename_revealer.set_reveal_child(bool(message))
        if message:
            self.rename_revealer_label.set_label(message)

    def __view_changed(self, *_args: Any) -> None:
        for button in (self.header_bar_view_button, self.action_bar_view_button):
            button.set_icon_name(
                "view-grid-symbolic" if shared.grid_view else "view-list-symbolic"
            )

    def __sidebar_right_click(
        self, gesture: Gtk.GestureClick, _n: int, x: float, y: float, gfile: Gio.File
    ) -> None:
        shared.right_clicked_file = gfile

        self.lookup_action("empty-trash").set_enabled(
            gfile.get_uri() == "trash:///" and shared.trash_list.get_n_items()
        )
        self.lookup_action("clear-recents").set_enabled(
            gfile.get_uri() == "recent:///" and bool(shared.recent_manager.get_items())
        )

        self.file_right_click_menu.unparent()
        self.file_right_click_menu.set_parent(gesture.get_widget())
        rectangle = Gdk.Rectangle()
        rectangle.x, rectangle.y, rectangle.width, rectangle.height = x, y, 0, 0
        self.file_right_click_menu.set_pointing_to(rectangle)
        self.file_right_click_menu.popup()

    def __sidebar_middle_click(
        self, _gesture: Gtk.GestureClick, _n: int, _x: float, _y: float, gfile: Gio.File
    ) -> None:
        self.new_tab(gfile)

    def __empty_trash(self, *_args: Any) -> None:
<<<<<<< HEAD
        create_alert_dialog(
            _("Empty all Items From Trash?"),
=======
        create_message_dialog(
            self,
            _("Empty Trash?"),
>>>>>>> 160bca07
            (_("Cancel"), None, None, None, False),
            (
                _("Empty Trash"),
                None,
                Adw.ResponseAppearance.DESTRUCTIVE,
                empty_trash,
                True,
            ),
<<<<<<< HEAD
            body=_("All items in the Trash will be permanently deleted."),
        ).choose(self)
=======
            body=_("All items in the Trash will be permanently deleted"),
        ).choose()
>>>>>>> 160bca07

    def __clear_recents(self, *_args: Any) -> None:
        clear_recent_files()

    def __edit_sidebar(self, *_args: Any) -> None:
        self.sidebar_action_bar.set_revealed(True)

        for row in chain(
            self.sidebar_rows, self.sidebar_tag_rows, self.volumes_box.rows.values()
        ):
            row.start_edit()

    def __end_edit_sidebar(self, *_args: Any) -> None:
        self.sidebar_action_bar.set_revealed(False)

        for row in chain(
            self.sidebar_rows, self.sidebar_tag_rows, self.volumes_box.rows.values()
        ):
            row.end_edit()

        shared.postmaster.emit("sidebar-edited")

    def __sidebar_edited(self, win: Self) -> None:
        if win == self:
            return

        for row in chain(
            self.sidebar_rows, self.sidebar_tag_rows, self.volumes_box.rows.values()
        ):
            row.set_active()

    def trash_pretty(self, *gfiles: Gio.File) -> None:
        """Trashes `gfiles` with the trash animation and a toast."""

        gfiles = list(gfiles)

        files = []
        n = 0
        for gfile in gfiles.copy():
            try:
                files.append((get_gfile_path(gfile), int(time())))
            except FileNotFoundError:
                logging.debug(
                    'Should not trash "%s": File has no path.', gfile.get_uri()
                )
                gfiles.remove(gfile)
                continue

        if not gfiles:
            return

        trash(*gfiles)

        n = len(gfiles)
        if n > 1:
            message = _("{} files moved to trash").format(n)
        else:
            message = _("{} moved to trash").format(
                f"“{get_gfile_display_name(gfiles[0])}”"
            )

        toast = self.send_toast(message, do_undo=True)
        shared.undo_queue[toast] = ("trash", files)
        toast.connect("button-clicked", undo)

        self.trash_animation.play()

    def __drop(
        self,
        drop_target: Gtk.DropTarget,
        value: Gdk.Texture | Gdk.FileList | str,
        _x: float,
        _y: float,
    ):
        page = self.get_visible_page()
        page.multi_selection.unselect_all()

        if page.gfile:
            if page.gfile.get_uri() == "trash:///":
                if isinstance(value, Gdk.FileList):
                    for gfile in value:
                        if gfile.get_uri_scheme() == "trash":
                            return False

                    self.trash_pretty(*value)

                # Always return false
                # because the files will be removed by trashing them anyway
                return False

            if not page.gfile.query_info(
                Gio.FILE_ATTRIBUTE_ACCESS_CAN_WRITE, Gio.FileQueryInfoFlags.NONE
            ).get_attribute_boolean(Gio.FILE_ATTRIBUTE_ACCESS_CAN_WRITE):
                self.send_toast(_("The location is not writable"))
                return False

        if isinstance(value, Gdk.FileList):
            dst = self.get_visible_page().get_dst()
            for src in value:
                uri = src.get_uri()

                if uri == dst.get_uri():
                    self.send_toast(_("You cannot move a folder into itself"))
                    return False

                try:
                    child = dst.get_child_for_display_name(get_gfile_display_name(src))
                except GLib.Error:
                    return False

                if uri == child.get_uri():
                    return False

            return self.__drop_file_list(
                value,
                drag.get_selected_action()
                if (drag := drop_target.get_current_drop().get_drag())
                else Gdk.DragAction.COPY,
            )

        if isinstance(value, Gdk.Texture):
            GLib.Thread.new(None, self.__drop_texture, value)
            return True

        if isinstance(value, str):
            self.__drop_text(value)
            return True

        return False

    def __drop_file_list(self, file_list: Gdk.FileList, action: Gdk.DragAction) -> bool:
        dst = self.get_visible_page().get_dst()
        should_move = action == Gdk.DragAction.MOVE

        files = []

        for src in file_list:
            try:
                if not (
                    child := dst.get_child_for_display_name(get_gfile_display_name(src))
                ):
                    logging.warning(
                        "Cannot drop files: Can't get child for display name."
                    )
                    return False
            except GLib.Error:
                logging.warning("Cannot drop files: Can't get child for display name.")
                return False

            if should_move:
                try:
                    move(src, child)
                except FileExistsError:
                    # TODO: Export this toast to a public method
                    self.send_toast(
                        _("A folder with that name already exists")
                        if src.query_file_type(Gio.FileQueryInfoFlags.NONE)
                        == Gio.FileType.DIRECTORY
                        else _("A file with that name already exists")
                    )
            else:
                try:
                    copy(src, child)
                except FileExistsError:
                    try:
                        copy(src, get_paste_gfile(child))
                    except (FileExistsError, FileNotFoundError) as error:
                        logging.warning("Cannot drop files: %s", error)
                        return False

            files.append((src, child) if should_move else child)

        shared.undo_queue[time()] = ("move" if should_move else "copy", files)
        return True

    def __drop_texture(self, texture: Gdk.Texture) -> None:
        dst = self.get_visible_page().get_dst()

        texture_bytes = texture.save_to_png_bytes()

        dst = dst.get_child_for_display_name(_("Dropped Image") + ".png")

        if dst.query_exists():
            dst = get_paste_gfile(dst, True)
            try:
                stream = dst.create_readwrite(Gio.FileCreateFlags.NONE)
            except GLib.Error as error:
                logging.error("Cannot open stream for dropping texture: %s", error)
                return
        else:
            try:
                stream = dst.create_readwrite(Gio.FileCreateFlags.NONE)
            except GLib.Error as error:
                logging.error("Cannot open stream for dropping texture: %s", error)
                return

        output = stream.get_output_stream()
        output.write_bytes(texture_bytes)

    def __drop_text(self, text: str) -> None:
        if not text:  # If text is an empty string
            return

        dst = self.get_visible_page().get_dst()

        dst = dst.get_child_for_display_name(_("Dropped Text") + ".txt")

        if dst.query_exists():
            dst = get_paste_gfile(dst, True)
            try:
                stream = dst.create_readwrite(Gio.FileCreateFlags.NONE)
            except GLib.Error as error:
                logging.error("Cannot open stream for dropping text: %s", error)
                return
        else:
            try:
                stream = dst.create_readwrite(Gio.FileCreateFlags.NONE)
            except GLib.Error as error:
                logging.error("Cannot open stream for dropping text: %s", error)
                return

        output = stream.get_output_stream()
        output.write(text.encode("utf-8"))<|MERGE_RESOLUTION|>--- conflicted
+++ resolved
@@ -499,9 +499,7 @@
             _("New Category"),
             (_("Cancel"), None, None, None, False),
             (_("Add"), None, Adw.ResponseAppearance.SUGGESTED, add_tag, True),
-            body=_(
-                "Existing folders with the same name will be added to the category"
-            ),
+            body=_("Existing folders with the same name will be added to the category"),
             extra_child=preferences_group,
         )
 
@@ -909,14 +907,8 @@
         self.new_tab(gfile)
 
     def __empty_trash(self, *_args: Any) -> None:
-<<<<<<< HEAD
         create_alert_dialog(
-            _("Empty all Items From Trash?"),
-=======
-        create_message_dialog(
-            self,
             _("Empty Trash?"),
->>>>>>> 160bca07
             (_("Cancel"), None, None, None, False),
             (
                 _("Empty Trash"),
@@ -925,13 +917,8 @@
                 empty_trash,
                 True,
             ),
-<<<<<<< HEAD
-            body=_("All items in the Trash will be permanently deleted."),
+            body=_("All items in the Trash will be permanently deleted"),
         ).choose(self)
-=======
-            body=_("All items in the Trash will be permanently deleted"),
-        ).choose()
->>>>>>> 160bca07
 
     def __clear_recents(self, *_args: Any) -> None:
         clear_recent_files()
